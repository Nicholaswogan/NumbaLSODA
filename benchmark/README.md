# Benchmarks

This is a comparison `numbalsoda`, `scipy.integrate.solve_ivp` and Julia's DifferentialEquations.jl. I look at one non-stiff problem (lorenz) and one stiff problem (rober). Below are the results.

For larger problems (more ODEs), there will be smaller differences between numbalsoda and Scipy because Scipy will spend relatively less time doing operations in python (which is slow), and will spend more time in optimized machine code (which is fast).

Also, Scipy might be faster than numbalsoda for stiff problems with > ~500 ODEs because Scipy uses highly optimized BLAS and LAPACK routines for matrix inversion (intel MKL or OpenBLAS), while numbalsoda uses home-brewed and less optimized BLAS routines.

## Non-stiff (Lorenz)

|              | Time        | Relative to numbalsoda |
|--------------|-------------|------------------------|
| numbalsoda   | 3.421 ms    | 1x                     |
| Scipy LSODA  | 595.029 ms  | 174x                   |
| Scipy RK45   | 1744.073 ms | 510x                   |
| Scipy DOP853 | 1052.442 ms | 308x                   |
| Julia Tsit5  | 1.340 ms    | 0.39x                  |
| Julia Vern8  | 1.803 ms    | 0.21x                  |

## Stiff (Rober)

<<<<<<< HEAD
|                                                   | Time       | Relative to numbalsoda |
| ------------------------------------------------- | ---------- | ---------------------- |
| numbalsoda                                        | 0.221 ms   | 1x                     |
| Scipy LSODA                                       | 26.483 ms  | 120x                   |
| Scipy BDF                                         | 158.911 ms | 719x                   |
| Scipy Radau                                       | 167.977 ms | 760x                   |
| Julia TRBDF2                                      | 5.765 ms   | 26.08x                 |
| Julia CVODE_BDF                                   | 1.115 ms   | 5.045x                 |
| Julia LSODA                                       | 0.264 ms   | 1.194x                 |
| Julia Rodas5                                      | 0.762 ms   | 3.45x                  |
| Julia Rodas5 + StaticArrays                       | 0.173 ms   | 0.78x                  |
| Julia Rodas5 + StaticArrays + Analytical Jacobian | 0.113 ms   | 0.511x                 |
=======
|                    | Time       | Relative to NumbaLSODA |
|--------------------|------------|------------------------|
| NumbaLSODA         | 0.221 ms   | 1x                     |
| Scipy LSODA        | 26.483 ms  | 120x                   |
| Scipy BDF          | 158.911 ms | 719x                   |
| Scipy Radau        | 167.977 ms | 760x                   |
| Julia TRBDF2       | 2.202 ms   | 9.96x                 |
| Julia CVODE_BDF    | 0.628 ms   | 2.84x                 |
| Julia LSODA        | 0.254 ms   | 1.15x                 |
| Julia Rodas5       | 0.227 ms   | 1.03x                  |
| Julia Rodas5 + StaticArrays | 0.0423 ms   | 0.19x                 |
| Julia Rodas5 + StaticArrays + Analytical Jacobian       | 0.0420 ms ms   | 0.19x                 |
>>>>>>> 6b37966e
<|MERGE_RESOLUTION|>--- conflicted
+++ resolved
@@ -19,7 +19,6 @@
 
 ## Stiff (Rober)
 
-<<<<<<< HEAD
 |                                                   | Time       | Relative to numbalsoda |
 | ------------------------------------------------- | ---------- | ---------------------- |
 | numbalsoda                                        | 0.221 ms   | 1x                     |
@@ -31,18 +30,4 @@
 | Julia LSODA                                       | 0.264 ms   | 1.194x                 |
 | Julia Rodas5                                      | 0.762 ms   | 3.45x                  |
 | Julia Rodas5 + StaticArrays                       | 0.173 ms   | 0.78x                  |
-| Julia Rodas5 + StaticArrays + Analytical Jacobian | 0.113 ms   | 0.511x                 |
-=======
-|                    | Time       | Relative to NumbaLSODA |
-|--------------------|------------|------------------------|
-| NumbaLSODA         | 0.221 ms   | 1x                     |
-| Scipy LSODA        | 26.483 ms  | 120x                   |
-| Scipy BDF          | 158.911 ms | 719x                   |
-| Scipy Radau        | 167.977 ms | 760x                   |
-| Julia TRBDF2       | 2.202 ms   | 9.96x                 |
-| Julia CVODE_BDF    | 0.628 ms   | 2.84x                 |
-| Julia LSODA        | 0.254 ms   | 1.15x                 |
-| Julia Rodas5       | 0.227 ms   | 1.03x                  |
-| Julia Rodas5 + StaticArrays | 0.0423 ms   | 0.19x                 |
-| Julia Rodas5 + StaticArrays + Analytical Jacobian       | 0.0420 ms ms   | 0.19x                 |
->>>>>>> 6b37966e
+| Julia Rodas5 + StaticArrays + Analytical Jacobian | 0.113 ms   | 0.511x                 |